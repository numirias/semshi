--- conflicted
+++ resolved
@@ -6,10 +6,8 @@
 
 set noswapfile
 set hidden
-<<<<<<< HEAD
+
 set shiftwidth=4
-=======
->>>>>>> e12b792c
 
 let &runtimepath .= ',' . getcwd()
 let $NVIM_RPLUGIN_MANIFEST = './script/rplugin.vim'
